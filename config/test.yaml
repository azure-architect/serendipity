--- conflicted
+++ resolved
@@ -47,8 +47,6 @@
     llm: "ollama_mistral_nemo"
     prompt_template: "You are acting as the Connect agent. Your role is to integrate this processed thought into broader knowledge systems. Please: 1) Identify potential connections to other thoughts or knowledge areas, 2) Suggest implications across different projects or domains, 3) Recommend next steps or areas for exploration, and 4) Create bidirectional relationships between this and related thoughts. Thought content: '{thought_content}'. Provide your connection analysis and recommendations."
 
-<<<<<<< HEAD
-=======
 llm_configs:
   ollama_llama3_gradient:
     provider: "ollama"
@@ -95,7 +93,7 @@
     model: "gemini-1.5-pro"
     temperature: 0.5
     max_tokens: 8192
-    api_key: "${GEMINI_API_KEY}"
+    api_key: "${GOOGLE_API_KEY}"
     context_window: 2000000  # 2 million tokens
     
   default:
@@ -109,7 +107,6 @@
   
   
 
->>>>>>> 8d7088a0
 
 folders:
   base: "/Volumes/Samsung/users/brad/Library/Mobile Documents/iCloud~md~obsidian/Documents/Digital Alchemy/"
